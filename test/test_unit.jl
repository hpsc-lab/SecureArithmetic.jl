--- conflicted
+++ resolved
@@ -132,15 +132,7 @@
             @test circshift(sv_short, 0) isa SecureVector
             @test_throws ArgumentError circshift(sv_short, 1; wrap_by = :wololo)
             @test circshift(sv_short, 1; wrap_by = :length) isa SecureVector
-            @test circshift(sv_short, -2; wrap_by = :length) isa SecureVector
-<<<<<<< HEAD
-            @test circshift(sm1, (1, -1)) isa SecureMatrix
-            @test circshift(sm1, (-1, -1)) isa SecureMatrix
-            @test circshift(sm1, (1, 1)) isa SecureMatrix
-            @test circshift(sm1, (-1, 1)) isa SecureMatrix
-            @test circshift(sm1, (1, 0)) isa SecureMatrix
-            @test circshift(sm1, (0, 0)) isa SecureMatrix
-=======
+            @test circshift(sv_short, -2; wrap_by = :length) isa SecureVecto
             @test collect(decrypt(circshift(sv_short, 1; wrap_by = :length), private_key)) ≈
                 [3.0, 1.0, 2.0]
             @test collect(decrypt(circshift(sv_short, -2; wrap_by = :length), private_key)) ≈
@@ -149,7 +141,6 @@
                 [5.0, 0.25, 0.5, 0.75, 1.0, 2.0, 3.0, 4.0]
             @test collect(decrypt(circshift(sv1, -2), private_key)) ≈
                 [0.75, 1.0, 2.0, 3.0, 4.0, 5.0, 0.25, 0.5]
->>>>>>> cd816502
         end
 
         @testset verbose=true showtiming=true "length" begin
